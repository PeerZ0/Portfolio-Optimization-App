#%%
# models/portfolio.py
"""
Portfolio Optimization Class

This module implements a Portfolio class that fetches historical stock data from Yahoo Finance, and
calculates optimal portfolio weights using different strategies such as:
1. Minimum variance
2. Equal weight
3. Maximum Sharpe ratio
"""

import numpy as np
import pandas as pd
from scipy.optimize import minimize
import yfinance as yf
import datetime
import plotly.graph_objs as go
from services.logger import setup_logger

class Portfolio:
    def __init__(self, user, min_weight: float = 0.0, start_date='2023-01-01', end_date=datetime.date.today()):
        """
        Initialize the Portfolio with historical stock data and calculate statistics.

        Parameters
        ----------
        user : object
            User data object containing available stock tickers and investment limits.
        min_weight : float, optional
            Minimum weight for each stock in the portfolio, by default 0.0.
        start_date : str, optional
            Start date for historical data in 'YYYY-MM-DD' format, by default '2023-01-01'.
        end_date : datetime.date, optional
            End date for historical data, by default today's date.
        """
        self.logger = setup_logger(__name__)
        self.logger.info(f"Initializing Portfolio with {len(user.data['available_stocks'])} stocks")
        self.tickers = set(user.data['available_stocks'])
        self.start_date = start_date
        self.end_date = end_date
        self.data_retrieval_success = False
        self.data = self._get_data()
        self.returns = self.calculate_returns()
        self.mean_returns = self.returns.mean()
        self.cov_matrix = self.returns.cov()
        self.bounds = tuple((0, user.data['max_equity_investment'] / 100) for _ in range(len(self.tickers)))
        self.constraints = [
            {'type': 'eq', 'fun': lambda x: np.sum(x) - 1},
            {'type': 'ineq', 'fun': lambda x: np.sum(x) - len(self.tickers) * min_weight}
        ]
        self.sp500 = yf.download('^GSPC', start=start_date, end=end_date)['Adj Close']
        self.weights_eq = self.equal_weight_portfolio()
        self.weights_min = self.min_variance_portfolio()
        self.weights_sharpe = self.max_sharpe_ratio_portfolio()

    def _get_data(self):
        """
        Fetch historical stock price data from Yahoo Finance.

        Returns
        -------
        pd.DataFrame
            DataFrame containing historical adjusted close prices of the assets.
        """
        self.logger.info(f"Fetching historical data for {len(self.tickers)} tickers")
        data_list = []
        for ticker in self.tickers:
            try:
                # Fetch data for each ticker
                df = yf.download(ticker, self.start_date, self.end_date, progress=False)['Adj Close']
                data_list.append(df)
            except KeyError as e:
                self.logger.error(f"Failed to fetch data for {ticker}: {str(e)}")
                continue
            except Exception as e:
                self.logger.error(f"Unexpected error fetching {ticker}: {str(e)}")
                continue

        self.data_retrieval_success = True
        self.logger.info(f"Successfully retrieved data for {len(data_list)} tickers")
        data = pd.concat(data_list, axis=1)
        data = data.sort_index()
        data = data.dropna(axis=1, how='all')  # Remove columns with all NaNs
        data.ffill(inplace=True)  # Forward-fill missing data

        for column in data.columns:
            # Drop columns with large missing data streaks
            max_nan_streak = (data[column].isna().groupby((~data[column].isna()).cumsum()).cumsum()).max()
            if max_nan_streak >= 4:
                data.drop(columns=[column], inplace=True)
            else:
                data[column].fillna(method='ffill', inplace=True)

        if pd.isna(data.iloc[0]).any() and len(data) > 1:
            data.iloc[0] = data.iloc[1]  # Fill the first row if NaN

        self.tickers = list(data.columns)
        return data

        
    def calculate_returns(self):
        """
        Calculate daily returns from stock price data.

        Returns
        -------
        pd.DataFrame
            DataFrame containing daily returns of the assets.
        """
        return self.data.pct_change().dropna()

    def min_variance_portfolio(self):
        """
        Find the portfolio with the minimum possible variance.

        Returns
        -------
        dict
            Dictionary containing the optimized weights for each ticker.
        """
        self.logger.info("Calculating minimum variance portfolio")
        num_assets = len(self.tickers)
        initial_weights = np.ones(num_assets) / num_assets

        def portfolio_volatility(weights):
            return np.sqrt(np.dot(weights.T, np.dot(self.cov_matrix, weights)))

        # Minimize portfolio volatility
        result = minimize(portfolio_volatility, initial_weights, method='SLSQP', bounds=self.bounds, constraints=self.constraints)
        if not result.success:
            self.logger.warning(f"Optimization failed: {result.message}")
        return dict(zip(self.tickers, result.x))

    def equal_weight_portfolio(self):
        """
        Create an equally weighted portfolio.

        Returns
        -------
        dict
            Dictionary containing equal weights for each ticker.
        """
        num_assets = len(self.tickers)
        weights = np.ones(num_assets) / num_assets
        return dict(zip(self.tickers, weights))

    def max_sharpe_ratio_portfolio(self, risk_free_rate=0.01):
        """
        Find the portfolio that maximizes the Sharpe ratio.

        Parameters
        ----------
        risk_free_rate : float, optional
            The risk-free rate used to calculate the Sharpe ratio, by default 0.01.

        Returns
        -------
        dict
            Dictionary containing the optimized weights for each ticker.
        """
        self.logger.info(f"Calculating maximum Sharpe ratio portfolio with rf={risk_free_rate}")
        num_assets = len(self.tickers)
        initial_weights = np.ones(num_assets) / num_assets

        def negative_sharpe_ratio(weights):
            portfolio_return = np.sum(weights * self.mean_returns)
            portfolio_volatility = np.sqrt(np.dot(weights.T, np.dot(self.cov_matrix, weights)))
            sharpe_ratio = (portfolio_return - risk_free_rate) / portfolio_volatility
            return -sharpe_ratio

        # Maximize Sharpe ratio (minimize negative Sharpe)
        result = minimize(negative_sharpe_ratio, initial_weights, method='SLSQP', bounds=self.bounds, constraints=self.constraints)
        if not result.success:
            self.logger.warning(f"Optimization failed: {result.message}")
        return dict(zip(self.tickers, result.x))


    def choose_best_return_portfolio(self, yearly_rebalance='no'):
        """
        Choose the portfolio with the highest return.

        Parameters
        ----------
        yearly_rebalance : str
            Whether to rebalance the portfolio annually ('yes' or 'no').

        Returns
        -------
        dict
            A dictionary containing the optimized weights for the portfolio with the highest return.
        """
        self.logger.info(f"Finding best return portfolio with yearly_rebalance={yearly_rebalance}")
        portfolios = {
            'min_variance': self.min_variance_portfolio(),
            'equal_weight': self.equal_weight_portfolio(),
            'max_sharpe': self.max_sharpe_ratio_portfolio(0.01)
        }
        
        best_portfolio = None
        best_return = -float('inf')

        for name, weights in portfolios.items():
            if yearly_rebalance == 'yes':
                cumulative_value = 1.0  # Starting with an initial wealth of 1
                rebalanced_weights = self.yearly_rebalance(weights)
                
                # Iteratively apply yearly returns
                for year, year_weights in rebalanced_weights.items():
                    yearly_returns = self.returns[self.returns.index.year == year]
                    
                    if yearly_returns.empty:
                        continue
                    
                    # Apply the weights to the returns for the given year
                    weighted_returns = yearly_returns.dot(pd.Series(year_weights))
                    
                    # Calculate the cumulative return for the year
                    cumulative_year_return = (1 + weighted_returns).prod() - 1
                    
                    # Update the overall portfolio value based on the year's return
                    cumulative_value *= (1 + cumulative_year_return)
                    
                total_return = cumulative_value - 1  # Calculate the overall return
            else:
                # No rebalancing: calculate return using original weights across the whole period
                weighted_returns = self.returns.dot(pd.Series(weights))
                total_return = (1 + weighted_returns).prod() - 1  # Final cumulative return

            if total_return > best_return:
                best_return = total_return
                best_portfolio = weights
        
        self.logger.info(f"Best portfolio found with return: {best_return:.4f}")
        return best_portfolio
    

    def calculate_max_drawdowns(self, returns):
        """
        Calculate the maximum drawdown of a returns series.

        Parameters
        ----------
        returns : pd.Series
            The returns series.

        Returns
        -------
        float
            The maximum drawdown.
        """
        cumulative = (1 + returns).cumprod()
        peak = cumulative.cummax()
        drawdown = (cumulative - peak) / peak
        return drawdown.min()


    def plot_cumulative_returns(self, portfolio_weights):
        """
        Plot cumulative returns of the given portfolio weights using Plotly.

        Parameters
        ----------
        portfolio_weights : dict
            Dictionary containing the weights of each ticker in the portfolio.
        
        Returns
        -------
        plotly.graph_objects.Figure
            Plotly figure showing the cumulative returns.
        """
        self.logger.info("Generating cumulative returns plot")
        try:
            # Load S&P 500 returns using yfinance
            sp500_returns = self.sp500.pct_change().dropna()
            self.sp500_returns = sp500_returns

            # Calculate portfolio weighted returns
            weighted_returns = self.returns.dot(pd.Series(portfolio_weights))

            # Align dates
            aligned_data = pd.concat([weighted_returns, sp500_returns], axis=1, join="inner")
            aligned_data.columns = ["Portfolio", "S&P 500"]

            # Calculate cumulative returns
            cumulative_returns = (1 + aligned_data["Portfolio"]).cumprod()
            cumulative_sp500_returns = (1 + aligned_data["S&P 500"]).cumprod()

            # Debug output (optional)
            print("Cumulative Portfolio Returns:", cumulative_returns.head())
            print("Cumulative S&P 500 Returns:", cumulative_sp500_returns.head())

            # Create the plot
            fig = go.Figure()
            fig.add_trace(go.Scatter(x=cumulative_returns.index, y=cumulative_returns, mode='lines', name='Portfolio'))
            fig.add_trace(go.Scatter(x=cumulative_sp500_returns.index, y=cumulative_sp500_returns, mode='lines', name='S&P 500 Benchmark'))
            
            fig.update_layout(
                title='Cumulative Returns of Portfolio vs S&P 500',
                xaxis_title='Date',
                yaxis_title='Cumulative Return',
                template='plotly_white'
            )
            return fig
        except Exception as e:
            self.logger.error(f"Error generating cumulative returns plot: {str(e)}")
            raise

    def get_summary_statistics(self, portfolio_weights, risk_free_rate=0.01):
        """
        Get summary statistics of the given portfolio.

        Parameters
        ----------
        portfolio_weights : dict
            Dictionary containing the weights of each ticker in the portfolio.
        risk_free_rate : float, optional
            The risk-free rate used to calculate the Sharpe ratio, by default 0.01.

        Returns
        -------
        dict
            Dictionary containing summary statistics of the portfolio.
        """
        # Calculate portfolio returns
        weighted_returns = self.returns.dot(pd.Series(portfolio_weights))
        
        # Calculate cumulative return
        cumulative_return = (1 + weighted_returns).prod() - 1
        
        # Calculate annualized return
        annualized_return = weighted_returns.mean() * 252
        
        # Calculate annualized volatility
        annualized_volatility = weighted_returns.std() * np.sqrt(252)
        
        # Calculate Sharpe ratio
        sharpe_ratio = (annualized_return - risk_free_rate) / annualized_volatility
        
        # Calculate maximum drawdown
        max_drawdown = self.calculate_max_drawdowns(weighted_returns)
        
        # Create a summary dictionary
        summary_stats = {
            'Cumulative Return': round(cumulative_return, 3),
            'Annualized Return': round(annualized_return, 3),
            'Annualized Volatility': round(annualized_volatility, 3),
            'Sharpe Ratio': round(sharpe_ratio, 3),
            'Maximum Drawdown': round(max_drawdown, 3),
        }
        
        return summary_stats

    def get_summary_statistics_table(self, portfolio_weights, risk_free_rate=0.01):
        """
        Get a summary statistics table of the given portfolio.

        Parameters
        ----------
        portfolio_weights : dict
            A dictionary containing the weights of each ticker in the portfolio.
        risk_free_rate : float
            The risk-free rate used to calculate the Sharpe ratio.

        Returns
        -------
        pd.DataFrame
            A DataFrame containing summary statistics of the portfolio.
        """
        summary_stats = self.get_summary_statistics(portfolio_weights, risk_free_rate)
        summary_df = pd.DataFrame(list(summary_stats.items()), columns=['Metric', 'Value'])
        return summary_df


    def plot_portfolio_allocation(self, portfolio_weights, selected_strategy):
            """
            Plot a pie chart showing the allocation of the given portfolio weights using Plotly.

            Parameters
            ----------
            portfolio_weights : dict
                A dictionary containing the weights of each ticker in the portfolio.
            selected_strategy : str
                The strategy used to generate the portfolio (min_variance, equal_weight, or max_sharpe).

            Returns
            -------
            plotly.graph_objects.Figure
                A pie chart figure showing the portfolio allocation.
            """
            labels = list(portfolio_weights.keys())
            values = list(portfolio_weights.values())

            if selected_strategy in ['min_variance', 'max_sharpe']:
                # Sort the allocation by weight
                sorted_allocation = pd.Series(portfolio_weights).sort_values(ascending=False)
                
                # Summarize all under 0.01 as 'Others'
                other_allocation = sorted_allocation[sorted_allocation < 0.01].sum()
                sorted_allocation = sorted_allocation[sorted_allocation >= 0.01]
                
                labels = list(sorted_allocation.index) + ['Others']
                values = list(sorted_allocation.values) + [other_allocation]
                                        
            fig = go.Figure(data=[go.Pie(labels=labels, values=values)])
            fig.update_layout(title_text=f'Portfolio Allocation', template='plotly_white')

            return fig
    
    def create_weighted_sector_treemap(self, weights):
        """
        Generate a weighted treemap of sectors for the given tickers.

        Parameters
        ----------
        weights : dict
            A dictionary mapping tickers to their respective weights.

        Returns
        -------
        plotly.graph_objects.Figure
            A treemap figure showing sectors with their respective weights.
        """
        self.logger.info("Creating weighted sector treemap")
        try:
            # Check if all tickers have corresponding weights
            if set(self.tickers) - set(weights.keys()):
                raise ValueError("All tickers must have corresponding weights in the weights dictionary.")

            sector_data_raw = pd.read_csv('static/ticker_data.csv')
            sector_data = []
            missing_tickers = []

            # Fetch sector information for each ticker
            for ticker in self.tickers:
                try:
                    # read static/ticker_data.csv
                    sector = sector_data_raw[sector_data_raw['Ticker'] == ticker]['industry'].values[0]
                    weight = weights.get(ticker, 0)  # Get weight for the ticker, default to 0 if not found
                    sector_data.append({'Ticker': ticker, 'Sector': sector, 'Weight': weight})
                except Exception as e:
                    print(f"Error fetching sector for {ticker}: {e}")
                    missing_tickers.append(ticker)
            
            # Create a DataFrame for sector data
            df = pd.DataFrame(sector_data)

            # Aggregate weights by sector
            sector_weights = df.groupby('Sector')['Weight'].sum().reset_index()

            # Create the treemap
            fig = go.Figure(go.Treemap(
                labels=sector_weights['Sector'],  # Sector names
                parents=[""] * len(sector_weights),  # Top-level nodes
                values=sector_weights['Weight'],  # Aggregate weights
                textinfo="label+value+percent entry",
                marker=dict(colorscale="Viridis")
            ))

<<<<<<< HEAD
        sector_data_raw = pd.read_csv('static/ticker_data.csv')
        sector_data = []
        missing_tickers = []
        for ticker in self.tickers:  # Iterate over tickers
            try:
                # Get sector data for the ticker
                sector = sector_data_raw.loc[sector_data_raw['Ticker'] == ticker, 'industry'].values[0]
                weight = weights.get(ticker, 0)  # Get weight, default to 0 if not found

                # Append stock-level data
                sector_data.append({'Name': ticker, 'Parent': sector, 'Weight': weight})

            except Exception as e:
                print(f"Error fetching sector for {ticker}: {e}")
                missing_tickers.append(ticker)

        # Aggregate sector-level weights
        sector_weights = sector_data_raw.groupby('industry').apply(
            lambda x: sum(weights.get(ticker, 0) for ticker in x['Ticker'])
            ).reset_index(name='Weight')

        # Create the DataFrame with hierarchical structure
        df = pd.DataFrame(sector_data)

        # Aggregate weights by sector
        sector_weights = df.groupby('Parent')['Weight'].sum().reset_index()
        sector_weights["Name"] = sector_weights["Parent"]
        sector_weights["Parent"] = "World"

        # Normalize stock weights to sum to 100% within each sector
        df['Normalized_Weight'] = df.groupby('Parent')['Weight'].transform(lambda x: 100 * x / x.sum())

        # Replace the 'Weight' column with normalized weights for the stocks
        df['Weight_n'] = df['Normalized_Weight']
        df.drop(columns=['Normalized_Weight'], inplace=True)

        # Combine sector-level and stock-level data
        combined_df = pd.concat([
            sector_weights,  # Sectors
            df  # Stocks
        ], ignore_index=True)

        # Extract hierarchy information
        labels = combined_df["Name"].tolist()
        parents = combined_df["Parent"].tolist()
        values = combined_df["Weight"].round(3).tolist()

        # Build the treemap using plotly.graph_objects
        fig = go.Figure(go.Treemap(
            labels=labels,     # Names of the nodes (stocks and sectors)
            parents=parents,   # Parent-child relationships
            values=values,     # Sizes (weights) of nodes
            textinfo="label+value+percent parent",  # Display node name, value, and % of parent
            root_color="lightgrey",
        ))

        # Update layout for clean visualization
        fig.update_layout(
            title="Sectors with Stocks Treemap",
            margin=dict(t=100, l=25, r=25, b=25)
        )
        # Return the treemap figure
        return fig
=======
            fig.update_layout(
                title="Weighted Treemap of Sectors",
                template="plotly_white"
            )

            if missing_tickers:
                self.logger.warning(f"Missing sector data for tickers: {missing_tickers}")
            return fig
        except Exception as e:
            self.logger.error(f"Error creating sector treemap: {str(e)}")
            raise
>>>>>>> 4be865a8


    def plot_annualized_returns(self, portfolio_weights):
            """
            Plot a bar chart showing the contribution of each asset's annualized returns to the portfolio's total return.

            Parameters
            ----------
            portfolio_weights : dict
                A dictionary containing the weights of each ticker in the portfolio.

            Returns
            -------
            plotly.graph_objects.Figure
                A bar chart figure showing each asset's contribution to the portfolio return.
            """
            annualized_returns = self.mean_returns * 252
            labels = self.tickers

            # Contribution of each asset to the portfolio return
            contribution_to_portfolio = [portfolio_weights[ticker] * annualized_returns[ticker] for ticker in self.tickers]

            fig = go.Figure()
            fig.add_trace(go.Bar(x=labels, y=contribution_to_portfolio, name='Contribution to Portfolio Return'))

            fig.update_layout(
                title='Contribution of Each Asset to Portfolio Return',
                xaxis_title='Asset',
                yaxis_title='Contribution to Portfolio Return',
                template='plotly_white'
            )
            return fig

if __name__ == "__main__":
    from user import User
    user = User()
    user.data = {
            "preferred_stocks": [],  # List of stock tickers the user wants in their portfolio
            "available_stocks": ["AAPL", "MSFT", 'SW', 'TSCO', 'DHL.DE', 'BNR.DE', 'DB1.DE', 'AIZ', 'DRI', 'CMS', 'WM', 'HD', 'HUM', 'ENEL.MI', 'ENI.MI', 'TMO', 'CVX', 'QIA.DE', 'MTD', 'MTD', 'NDA-FI.HE', 'AD.AS', 'EIX', 'ETN', 'MUV2.DE'],  # List of stock tickers available for investment
            "sectors_to_avoid": [],  # List of sectors the user wishes to avoid investing in
            "risk_tolerance": 5,  # Risk tolerance level on a scale of 1 to 10, default is 5 (medium risk)
            "max_equity_investment": 30,  # Maximum allowable investment in a single equity (in percentage), default is 30%
        }
    # user.data = {"available_stocks": ["AAPL", "MSFT", 'SW', 'TSCO', 'DHL.DE', 'BNR.DE', 'DB1.DE', 'AIZ', 'DRI', 'CMS', 'WM', 'HD', 'HUM', 'ENEL.MI', 'ENI.MI', 'TMO', 'CVX', 'QIA.DE', 'MTD', 'MTD', 'NDA-FI.HE', 'AD.AS', 'EIX', 'ETN', 'MUV2.DE', 'PPL', 'SOON.SW', 'FRE.DE', 'EVRG', 'CS.PA', 'ZURN.SW', 'MMC', 'C', 'UNP', 'PNC', 'AIR.PA', 'MA', 'NI', 'ZAL.DE', 'XEL', 'AI.PA', 'RSG', 'URI', 'SLB', 'PCG', 'BBVA.MC', 'GD', 'OTIS']}  # List of stock tickers available for investment}
    port = Portfolio(user)
    weights = port.equal_weight_portfolio()
    port.create_weighted_sector_treemap(weights)

<|MERGE_RESOLUTION|>--- conflicted
+++ resolved
@@ -427,37 +427,6 @@
             if set(self.tickers) - set(weights.keys()):
                 raise ValueError("All tickers must have corresponding weights in the weights dictionary.")
 
-            sector_data_raw = pd.read_csv('static/ticker_data.csv')
-            sector_data = []
-            missing_tickers = []
-
-            # Fetch sector information for each ticker
-            for ticker in self.tickers:
-                try:
-                    # read static/ticker_data.csv
-                    sector = sector_data_raw[sector_data_raw['Ticker'] == ticker]['industry'].values[0]
-                    weight = weights.get(ticker, 0)  # Get weight for the ticker, default to 0 if not found
-                    sector_data.append({'Ticker': ticker, 'Sector': sector, 'Weight': weight})
-                except Exception as e:
-                    print(f"Error fetching sector for {ticker}: {e}")
-                    missing_tickers.append(ticker)
-            
-            # Create a DataFrame for sector data
-            df = pd.DataFrame(sector_data)
-
-            # Aggregate weights by sector
-            sector_weights = df.groupby('Sector')['Weight'].sum().reset_index()
-
-            # Create the treemap
-            fig = go.Figure(go.Treemap(
-                labels=sector_weights['Sector'],  # Sector names
-                parents=[""] * len(sector_weights),  # Top-level nodes
-                values=sector_weights['Weight'],  # Aggregate weights
-                textinfo="label+value+percent entry",
-                marker=dict(colorscale="Viridis")
-            ))
-
-<<<<<<< HEAD
         sector_data_raw = pd.read_csv('static/ticker_data.csv')
         sector_data = []
         missing_tickers = []
@@ -521,19 +490,6 @@
         )
         # Return the treemap figure
         return fig
-=======
-            fig.update_layout(
-                title="Weighted Treemap of Sectors",
-                template="plotly_white"
-            )
-
-            if missing_tickers:
-                self.logger.warning(f"Missing sector data for tickers: {missing_tickers}")
-            return fig
-        except Exception as e:
-            self.logger.error(f"Error creating sector treemap: {str(e)}")
-            raise
->>>>>>> 4be865a8
 
 
     def plot_annualized_returns(self, portfolio_weights):
